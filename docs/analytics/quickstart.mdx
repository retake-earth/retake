--- conflicted
+++ resolved
@@ -67,10 +67,7 @@
 - [ ] Index creation
 - [ ] External object store integrations (S3/Azure/GCS/HDFS)
 - [ ] External Apache Iceberg and Delta Lake support
-<<<<<<< HEAD
 - [ ] Full text search over `parquet` tables with `pg_search`
-=======
-- [ ] Full text search over `parquet` tables with `pg_bm25`
 
 ## For Further Assistance
 
@@ -81,5 +78,4 @@
   subject => $$Something isn't working$$,
   body => $$Issue description$$
 );
-```
->>>>>>> dec99976
+```