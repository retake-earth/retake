--- conflicted
+++ resolved
@@ -307,7 +307,10 @@
     true
 }
 
-<<<<<<< HEAD
+fn default_as_freqs_and_positions() -> IndexRecordOption {
+    IndexRecordOption::WithFreqsAndPositions
+}
+
 #[cfg(feature = "pg_test")]
 #[pgrx::pg_schema]
 mod tests {
@@ -436,8 +439,4 @@
     fn test_default_as_true() {
         assert!(default_as_true())
     }
-=======
-fn default_as_freqs_and_positions() -> IndexRecordOption {
-    IndexRecordOption::WithFreqsAndPositions
->>>>>>> 83fd5d5f
 }