[package]
name = "cargo-paradedb"
version = "0.10.1"
edition = "2021"

# See more keys and their definitions at https://doc.rust-lang.org/cargo/reference/manifest.html
[features]
default = ["pg16"]
pg12 = ["pgrx/pg12", "pgrx-tests/pg12"]
pg13 = ["pgrx/pg13", "pgrx-tests/pg13"]
pg14 = ["pgrx/pg14", "pgrx-tests/pg14"]
pg15 = ["pgrx/pg15", "pgrx-tests/pg15"]
pg16 = ["pgrx/pg16", "pgrx-tests/pg16"]
pg_test = []

[dependencies]
<<<<<<< HEAD
anyhow = "1.0.81"
async-std = "1.12.0"
chrono = { version = "0.4.34", features = ["clock", "alloc", "serde"] }
clap = { version = "4.5.4", features = ["derive", "env"] }
cmd_lib = "1.9.3"
criterion = { version = "0.4", features = ["async_tokio"] }
=======
anyhow = "1.0.87"
async-std = "1.13.0"
chrono = { version = "0.4.38", features = ["clock", "alloc", "serde"] }
clap = { version = "4.5.17", features = ["derive", "env"] }
cmd_lib = "1.9.4"
criterion = { version = "0.5.1", features = ["async_std"] }
>>>>>>> 6fbc53f7
dotenvy = "0.15.7"
futures = "0.3.30"
glob = "0.3.1"
itertools = "0.12.1"
once_cell = "1.19.0"
reqwest = { version = "0.12.7", features = ["json", "blocking"] }
serde = "1.0.210"
serde_json = "1.0.128"
sqlx = { version = "0.7.4", features = [
  "postgres",
  "runtime-async-std",
  "time",
  "bigdecimal",
  "uuid",
  "chrono",
  "tls-native-tls",
] }
tempfile = "3.12.0"
tracing = "0.1.40"
tracing-subscriber = { version = "0.3.18", features = ["env-filter", "time"] }
datafusion = { version = "37.1.0" }
tokio = { version = "1.0", features = ["full"] }
bytes = { version = "1.7.1" }
prettytable = { version = "0.10.0" }
time = { version = "0.3.34", features = ["serde", "macros", "local-offset"] }
pgrx = { version = "0.12.1" }
pgrx-tests = "0.12.4"
rand = { version = "0.8.5" }
approx = { version = "0.5.1" }
bigdecimal = { version = "0.3.1", features = ["serde"] }
soa_derive = { version = "0.13.0" }
aws-config = { version = "1.5.6" }
aws-sdk-s3 = { version = "1.49.0" }
serde_arrow = { version = "0.11.7", features = ["arrow-51"] }
testcontainers = { version = "0.22.0" }
testcontainers-modules = { version = "0.10.0", features = ["localstack"] }
rstest = { version = "0.19.0" }
duckdb = { git = "https://github.com/paradedb/duckdb-rs.git", features = [
  "bundled",
  "extensions-full",
], rev = "e532dd6" }
cargo_metadata = { version = "0.18.0" }
camino = { version = "1.0.7", features = ["serde1"] }<|MERGE_RESOLUTION|>--- conflicted
+++ resolved
@@ -14,21 +14,12 @@
 pg_test = []
 
 [dependencies]
-<<<<<<< HEAD
-anyhow = "1.0.81"
-async-std = "1.12.0"
-chrono = { version = "0.4.34", features = ["clock", "alloc", "serde"] }
-clap = { version = "4.5.4", features = ["derive", "env"] }
-cmd_lib = "1.9.3"
-criterion = { version = "0.4", features = ["async_tokio"] }
-=======
 anyhow = "1.0.87"
 async-std = "1.13.0"
 chrono = { version = "0.4.38", features = ["clock", "alloc", "serde"] }
 clap = { version = "4.5.17", features = ["derive", "env"] }
 cmd_lib = "1.9.4"
 criterion = { version = "0.5.1", features = ["async_std"] }
->>>>>>> 6fbc53f7
 dotenvy = "0.15.7"
 futures = "0.3.30"
 glob = "0.3.1"
