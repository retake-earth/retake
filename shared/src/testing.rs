--- conflicted
+++ resolved
@@ -1,10 +1,7 @@
 use pgrx::Spi;
 
 pub const SETUP_SQL: &str = include_str!("sql/index_setup.sql");
-<<<<<<< HEAD
-=======
 pub const QUERY_SQL: &str = include_str!("sql/search_query.sql");
->>>>>>> 435dcc15
 
 /// Executes a query on a remote PostgreSQL database using dblink.
 ///
