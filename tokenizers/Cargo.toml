[package]
name = "tokenizers"
version = "0.1.0"
edition = "2021"

# See more keys and their definitions at https://doc.rust-lang.org/cargo/reference/manifest.html

[features]
icu = ["rust_icu_ubrk"]

[dependencies]
lindera-core = "0.27.1"
lindera-dictionary = "0.27.1"
lindera-tokenizer = { version = "0.27.1", features = [
  "cc-cedict-compress",
  "cc-cedict",
  "ipadic-compress",
  "ipadic",
  "ko-dic-compress",
  "ko-dic",
] }
once_cell = "1.18.0"
serde = "1.0.188"
serde_json = "1.0.105"
<<<<<<< HEAD
tantivy = { git = "https://github.com/paradedb/tantivy.git", package = "tantivy", rev = "e678820" }
tantivy-czech-stemmer = "0.2.1"
=======
tantivy = { git = "https://github.com/paradedb/tantivy.git", package = "tantivy", rev = "c7f13ef" }
>>>>>>> e2555570
tracing = "0.1.40"

[dependencies.rust_icu_ubrk]
version = "4.2.3"
optional = true

[dev-dependencies]
rstest = "0.18.2"<|MERGE_RESOLUTION|>--- conflicted
+++ resolved
@@ -22,12 +22,8 @@
 once_cell = "1.18.0"
 serde = "1.0.188"
 serde_json = "1.0.105"
-<<<<<<< HEAD
-tantivy = { git = "https://github.com/paradedb/tantivy.git", package = "tantivy", rev = "e678820" }
+tantivy = { git = "https://github.com/paradedb/tantivy.git", package = "tantivy", rev = "c7f13ef" }
 tantivy-czech-stemmer = "0.2.1"
-=======
-tantivy = { git = "https://github.com/paradedb/tantivy.git", package = "tantivy", rev = "c7f13ef" }
->>>>>>> e2555570
 tracing = "0.1.40"
 
 [dependencies.rust_icu_ubrk]
